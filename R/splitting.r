--- conflicted
+++ resolved
@@ -58,19 +58,6 @@
   SL11_SIZES <- seq_len(L1_SIZE - 1)
   SL10_SIZES <- sort(SPLIT1_SIZE - SL11_SIZES, decreasing = TRUE)
 
-<<<<<<< HEAD
-  ## TODO: [2025-04-26] : speed up, will take ~ 30 min. w/ 1000 bootstraps on 1 core
-  ## sample rows from original data according to spec
-  tmp <- foreach(i = seq_len(nrow(spec)), .combine = rbind) %do% {
-    shuffle <- spec[i, {
-      lrows1 <- data[get(cdvar) == CLEVELS[2]][sample(seq_len(.N))]
-      lrows1[, split_id := rep(c(1, 2), times = c(sl_11_size, .N - sl_11_size))]
-      lrows0 <- data[get(cdvar) == CLEVELS[1]][sample(seq_len(.N))]
-      lrows0[, split_id := rep(c(1, 2), times = c(sl_10_size, .N - sl_10_size))]
-      rbind(lrows1, lrows0)[, iteration := i][]
-    }]
-    shuffle
-=======
   if (loop == TRUE) {
     ## sample rows from original data according to spec
     spec <- data.table(sl_11_size = SL11_SIZES)
@@ -94,7 +81,6 @@
       splits1 <- rep(c(1, 2), c(SL11_SIZES[i], L1_SIZE - SL11_SIZES[i]))
       c(splits0, splits1)
     }))]
->>>>>>> 5a352f5a
   }
 
   tmp[]
